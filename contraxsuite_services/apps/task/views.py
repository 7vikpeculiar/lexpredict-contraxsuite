--- conflicted
+++ resolved
@@ -16,13 +16,7 @@
     AdminRequiredMixin, CustomDetailView, DjangoJSONEncoder,
     JSONResponseView, JqPaginatedListView, TechAdminRequiredMixin)
 from apps.task.forms import (
-    LoadDocumentsForm, LocateTermsForm, LocateForm,
-<<<<<<< HEAD
-    LocateGeoEntitiesForm, LocatePartiesForm, LocateEmployeesForm,
-    LocateDatesForm, LocateDateDurationsForm, LocateDefinitionsForm,
-    LocateCourtsForm, LocateCurrenciesForm,
-=======
->>>>>>> f46aceb4
+    LoadDocumentsForm, LocateTermsForm, LocateForm, LocateEmployeesForm,
     ExistedClassifierClassifyForm, CreateClassifierClassifyForm,
     ClusterForm, SimilarityForm, PartySimilarityForm,
     UpdateElasticSearchForm)
@@ -211,49 +205,11 @@
     form_class = LocateTermsForm
 
 
-<<<<<<< HEAD
-class LocateGeoEntitiesView(BaseAjaxTaskView):
-    task_name = 'Locate Geo Entities'
-    form_class = LocateGeoEntitiesForm
-
-
-class LocatePartiesView(BaseAjaxTaskView):
-    task_name = 'Locate Parties'
-    form_class = LocatePartiesForm
-
-
-class LocateDatesView(BaseAjaxTaskView):
-    task_name = 'Locate Dates'
-    form_class = LocateDatesForm
-
-
-class LocateDateDurationsView(BaseAjaxTaskView):
-    task_name = 'Locate Date Durations'
-    form_class = LocateDateDurationsForm
-
-
-class LocateDefinitionsView(BaseAjaxTaskView):
-    task_name = 'Locate Definitions'
-    form_class = LocateDefinitionsForm
-
-
-class LocateCourtsView(BaseAjaxTaskView):
-    task_name = 'Locate Courts'
-    form_class = LocateCourtsForm
-
-
 class LocateEmployeesView(BaseAjaxTaskView):
     task_name = 'Locate Employees'
     form_class = LocateEmployeesForm
 
 
-class LocateCurrenciesView(BaseAjaxTaskView):
-    task_name = 'Locate Currencies'
-    form_class = LocateCurrenciesForm
-
-
-=======
->>>>>>> f46aceb4
 class ExistedClassifierClassifyView(BaseAjaxTaskView):
     task_name = 'Classify'
     form_class = ExistedClassifierClassifyForm
